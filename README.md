--- conflicted
+++ resolved
@@ -1,145 +1,90 @@
-<<<<<<< HEAD
-# ReaParser
-Header-only C++11 file parser for [Reaper](https://www.reaper.fm/) project files. 
-
-Reverse engineering of Reaper project files is done by trial and error. ReaParser is experimental, some results may be unexpected. 
-
-## Features
-ReaParser can extract the following information from a Reaper project file:
-
-### Projects:
-+ Filename
-+ Reaper version and OS saved with
-+ Sample Rate
-+ Master tempo and time signature
-
-### Tracks:
-+ Name
-+ Volume/Pan
-+ Media Items
-+ FX Chain
-
-### Media Items:
-+ Name
-+ Associated filepath and file format
-+ Start and end positions
-+ Length
-
-### FX Plugins:
-+ Name
-+ Associated filepath and file format
-+ Data string
-
-## Usage
-
-### Load project in memory
-```c++
-ReaParser::ReaProject project;
-ReaParser::ReaOptions options;
-options.NormalizePan = false;
-
-try {
-  project = ReaParser::LoadProjectFile("TestProject/TestProject.rpp", options);
-}
-catch (ReaParser::Exception& e) {
-  std::cout << e.What() << std::endl;
-}
-```
-### Access project properties
-```c++
-std::cout << "Reaper project: " << project.Name << std::endl;
-std::cout << "Reaper version: " << project.Version.ToString() << std::endl;
-std::cout << "Sample rate: " << project.SampleRate << "kHz" << std::endl;
-std::cout << "Tempo: " << project.Tempo.BPM << " bpm " << project.Tempo.Beats << "/" << project.Tempo.Bars << std::endl << std::endl;
-```
-### Access tracks from project
-```c++
-if (project.Tracks.size() > 0) {
-  for (auto& track : project.Tracks) {
-    std::cout << track.NumericID << ") " << track.Name << " (" << track.GUID << ")\n";
-    std::cout << "Volume: " << track.Volume << "dB Pan: " << track.Pan << "%\n";
-    std::cout << "Muted: " <<
-      (track.Muted ? "Yes" : "No") << std::endl;
-    std::cout << "Phase: " <<
-      (track.PhaseInverted ? "Flipped" : "Normal") << std::endl;
-  }
-}
-```
-### Access media items from track
-```c++
-for (auto& track : project.Tracks) {
-  if (track.MediaItems.size() > 0) {
-    std::cout << "Items: ---------------------" << std::endl;
-    for (auto& item : track.MediaItems) {
-      std::cout << "\"" << item.Name << "\"" << std::endl;
-      std::cout << "START : " << item.Start << "s" << std::endl;
-      std::cout << "END   : " << item.End << "s" << std::endl;
-      std::cout << "LENGTH: " << item.Length << "s" << std::endl;
-    }
-  }
-}
-```
-
-## Todo
-+ Project preferences
-+ Automation
-+ Regions
-+ More Media Item details
-=======
-# ReaParser
-Header-only C++11 file parser for [Reaper](https://www.reaper.fm/) project files. 
-
-## Usage
-
-### Load project in memory
-```c++
-ReaParser::ReaProject project;
-ReaParser::ReaOptions options;
-options.NormalizePan = false;
-
-try {
-  project = ReaParser::LoadProjectFile("TestProject/TestProject.rpp", options);
-}
-catch (ReaParser::Exception& e) {
-  std::cout << e.What() << std::endl;
-}
-```
-### Access project properties
-```c++
-std::cout << "Reaper project: " << project.Name << std::endl;
-std::cout << "Reaper version: " << project.Version.ToString() << std::endl;
-std::cout << "Sample rate: " << project.SampleRate << "kHz" << std::endl;
-std::cout << "Tempo: " << project.Tempo.BPM << " bpm " << project.Tempo.Beats << "/" << project.Tempo.Bars << std::endl << std::endl;
-```
-### Access tracks from project
-```c++
-if (project.Tracks.size() > 0) {
-  for (auto& track : project.Tracks) {
-    std::cout << track.NumericID << ") " << track.Name << " (" << track.GUID << ")\n";
-    std::cout << "Volume: " << track.Volume << "dB Pan: " << track.Pan << "%\n";
-    std::cout << "Muted: " <<
-      (track.Muted ? "Yes" : "No") << std::endl;
-    std::cout << "Phase: " <<
-      (track.PhaseInverted ? "Flipped" : "Normal") << std::endl;
-  }
-}
-```
-### Access media items from track
-```c++
-for (auto& track : project.Tracks) {
-  if (track.MediaItems.size() > 0) {
-    std::cout << "Items: ---------------------" << std::endl;
-    for (auto& item : track.MediaItems) {
-      std::cout << "\"" << item.Name << "\"" << std::endl;
-      if (item.Type == ReaParser::ReaMediaItem::MediaType::Sample)
-          std::cout << "FILE  : " << item.Filepath << std::endl;
-      std::cout << "START : " << item.Start << "s" << std::endl;
-      std::cout << "END   : " << item.End << "s" << std::endl;
-      std::cout << "LENGTH: " << item.Length << "s" << std::endl;
-    }
-  }
-}
-```
-
-(See [Test.cpp](https://github.com/s95rob/ReaParser/blob/master/testing/Test.cpp) for more functionality)
->>>>>>> 0c00d722
+# ReaParser
+Header-only C++11 file parser for [Reaper](https://www.reaper.fm/) project files. 
+
+Reverse engineering of Reaper project files is done by trial and error. ReaParser is experimental, some results may be unexpected. 
+
+## Features
+ReaParser can extract the following information from a Reaper project file:
+
+### Projects:
++ Filename
++ Reaper version and OS saved with
++ Sample Rate
++ Master tempo and time signature
+
+### Tracks:
++ Name
++ Volume/Pan
++ Media Items
++ FX Chain
+
+### Media Items:
++ Name
++ Associated filepath and file format
++ Start and end positions
++ Length
+
+### FX Plugins:
++ Name
++ Associated filepath and file format
++ Data string
+
+## Usage
+
+### Load project in memory
+```c++
+ReaParser::ReaProject project;
+ReaParser::ReaOptions options;
+options.NormalizePan = false;
+
+try {
+  project = ReaParser::LoadProjectFile("TestProject/TestProject.rpp", options);
+}
+catch (ReaParser::Exception& e) {
+  std::cout << e.What() << std::endl;
+}
+```
+### Access project properties
+```c++
+std::cout << "Reaper project: " << project.Name << std::endl;
+std::cout << "Reaper version: " << project.Version.ToString() << std::endl;
+std::cout << "Sample rate: " << project.SampleRate << "kHz" << std::endl;
+std::cout << "Tempo: " << project.Tempo.BPM << " bpm " << project.Tempo.Beats << "/" << project.Tempo.Bars << std::endl << std::endl;
+```
+### Access tracks from project
+```c++
+if (project.Tracks.size() > 0) {
+  for (auto& track : project.Tracks) {
+    std::cout << track.NumericID << ") " << track.Name << " (" << track.GUID << ")\n";
+    std::cout << "Volume: " << track.Volume << "dB Pan: " << track.Pan << "%\n";
+    std::cout << "Muted: " <<
+      (track.Muted ? "Yes" : "No") << std::endl;
+    std::cout << "Phase: " <<
+      (track.PhaseInverted ? "Flipped" : "Normal") << std::endl;
+  }
+}
+```
+### Access media items from track
+```c++
+for (auto& track : project.Tracks) {
+  if (track.MediaItems.size() > 0) {
+    std::cout << "Items: ---------------------" << std::endl;
+    for (auto& item : track.MediaItems) {
+      std::cout << "\"" << item.Name << "\"" << std::endl;
+      if (item.Type == ReaParser::ReaMediaItem::MediaType::Sample)
+          std::cout << "FILE  : " << item.Filepath << std::endl;
+      std::cout << "START : " << item.Start << "s" << std::endl;
+      std::cout << "END   : " << item.End << "s" << std::endl;
+      std::cout << "LENGTH: " << item.Length << "s" << std::endl;
+    }
+  }
+}
+```
+
+(See [Test.cpp](https://github.com/s95rob/ReaParser/blob/master/testing/Test.cpp) for more functionality)
+
+## Todo
++ Project preferences
++ Automation
++ Regions
++ More Media Item details